{
  "name": "@devmehq/phone-number-validator-js",
  "version": "1.2.12",
  "description": "Verify phone number, validate format, checking carrier name, geo and timezone infos.",
  "keywords": [
    "telephone",
    "phone",
    "number",
    "geo",
    "geocode",
    "location",
    "carrier",
    "timezone",
    "timezones",
    "international",
    "libphonenumber"
  ],
  "homepage": "https://github.com/devmehq/phone-number-validator-js#readme",
  "bugs": {
    "url": "https://github.com/devmehq/phone-number-validator-js/issues"
  },
  "repository": {
    "type": "git",
    "url": "https://github.com/devmehq/phone-number-validator-js"
  },
  "license": "BSL 1.1",
  "author": "DEV.ME <support@dev.me> (https://dev.me)",
  "main": "lib/index.js",
  "module": "lib/index.es.js",
  "types": "lib/index.d.ts",
  "files": [
    "lib",
    "resources"
  ],
  "scripts": {
    "build": "rimraf lib && rollup -c --bundleConfigAsCjs",
    "preparemetadata": "rimraf resources && node tools/prepare.js && rimraf resources/libphonenumber",
    "prepublishOnly": "yarn build",
    "prettier": "prettier --write \"src/**/*.ts\" \"test/**/*.ts\"",
    "test": "jest",
    "watch": "rimraf lib && rollup -cw"
  },
  "dependencies": {
    "bson": "^6.3.0",
    "libphonenumber-js": "^1.10.55"
  },
  "devDependencies": {
    "@types/bson": "^4.2.0",
<<<<<<< HEAD
    "@types/jest": "^29.5.12",
    "@types/node": "^20.11.16",
=======
    "@types/jest": "^29.5.11",
    "@types/node": "^20.11.15",
>>>>>>> c9168ac5
    "@types/shelljs": "^0.8.15",
    "jest": "^29.7.0",
    "prettier": "^3.2.5",
    "rimraf": "^5.0.5",
    "rollup": "^4.9.6",
    "rollup-plugin-typescript2": "^0.36.0",
    "shelljs": "^0.8.5",
    "ts-jest": "^29.1.2",
    "tslib": "^2.6.2",
    "typescript": "^5.3.3"
  }
}<|MERGE_RESOLUTION|>--- conflicted
+++ resolved
@@ -46,13 +46,8 @@
   },
   "devDependencies": {
     "@types/bson": "^4.2.0",
-<<<<<<< HEAD
     "@types/jest": "^29.5.12",
     "@types/node": "^20.11.16",
-=======
-    "@types/jest": "^29.5.11",
-    "@types/node": "^20.11.15",
->>>>>>> c9168ac5
     "@types/shelljs": "^0.8.15",
     "jest": "^29.7.0",
     "prettier": "^3.2.5",
